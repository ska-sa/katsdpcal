--- conflicted
+++ resolved
@@ -369,68 +369,6 @@
         self.data[:, 0, 0] = [np.sqrt(2)+0j, 1+1j, 2+2j, 1+1j, 0, np.nan]
         self.data[5, :, 0] = np.nan
         # columns which consist of only NaNs and/or zeros => 1 + 0j in the normalisation factor
-<<<<<<< HEAD
-        self.data[:, 4] = np.nan
-        self.data[:, 5] = 0
-        self.data[:, 6] = [0, 0, 0, np.nan, np.nan, np.nan]
-
-        self.expected_angle = -1j * np.pi / 4 * np.array([3. / 5., 1, 4. / 5., 1, 0, 0, 0])
-        self.expected_amp = np.array([1, 1, 5. / 8, 1, 0, 0, 0]) / np.sqrt(2)
-        self.expected = self.expected_amp * np.exp(self.expected_angle)
-        self.expected[4:] = 1
-
-    def test_normalise(self):
-        """Test normalisation factor is correct"""
-        data = self.data.copy()
-        norm_factor = calprocs.normalise_complex(data)
-        # check normalisation factor is correct
-        np.testing.assert_allclose(self.expected, norm_factor, rtol=1e-6)
-
-
-class TestKAnt(unittest.TestCase):
-    """Tests for :func:`katsdpcal.calprocs.K_ant'"""
-    def test(self):
-        ntimes = 3
-        nchans = 2
-        nants = 5
-
-        uvw = np.ones((3, ntimes, nants))
-        uvw[:, 1, 3] = [70, 5, 1]
-        l = 0.1  # noqa: E741
-        m = 0.2
-        wl = np.array([0.1, 0.4])
-        kant = np.zeros((ntimes, nchans, nants), np.complex64)
-        kant = calprocs.K_ant(uvw, l, m, wl, kant)
-
-        expected_kant = np.zeros((ntimes, nchans, nants), np.complex64)
-        expected_kant[:, 0] = np.exp(2 * np.pi * 1j * (3 + (np.sqrt(0.95) - 1) / 0.1))
-        expected_kant[:, 1] = np.exp(2 * np.pi * 1j * (0.75 + (np.sqrt(0.95) - 1) / 0.4))
-        expected_kant[1, 0, 3] = np.exp(2 * np.pi * 1j * (80 + (np.sqrt(0.95) - 1) / 0.1))
-        expected_kant[1, 1, 3] = np.exp(2 * np.pi * 1j * (20 + (np.sqrt(0.95) - 1) / 0.4))
-
-        np.testing.assert_equal(kant, expected_kant)
-
-
-class TestAddModelVis(unittest.TestCase):
-    """Tests for :func:`katsdpcal.calprocs.add_model_vis`"""
-    def test(self):
-        shape = (3, 5, 4)
-        kant = np.ones(shape, np.complex64)
-        kant[1, 3, :] = [1, 2, 1+1j, 2+2j]
-        ant1 = np.array([0, 0, 0, 1, 1, 2])
-        ant2 = np.array([1, 2, 3, 2, 3, 3])
-
-        out_shape = (3, 5, 6)
-        model = np.ones(out_shape, np.complex64)
-        S = np.array([5, 4, 3, 2, 1])
-
-        out_model = calprocs.add_model_vis(kant, ant1, ant2, S, model)
-
-        expected_model = np.ones(out_shape, np.complex64) + S[np.newaxis, :, np.newaxis]
-        expected_model[1, 3, :] = [5, 3-2j, 5-4j, 5-4j, 9-8j, 9]
-
-        np.testing.assert_equal(out_model, expected_model)
-=======
         self.data[:, 4, 0] = np.nan
         self.data[:, 5, 0] = 0
         self.data[:, 6, 0] = [0, 0, 0, np.nan, np.nan, np.nan]
@@ -477,6 +415,51 @@
             np.testing.assert_allclose(expected_i, norm_factor, rtol=1e-6)
 
 
+class TestKAnt(unittest.TestCase):
+    """Tests for :func:`katsdpcal.calprocs.K_ant'"""
+    def test(self):
+        ntimes = 3
+        nchans = 2
+        nants = 5
+
+        uvw = np.ones((3, ntimes, nants))
+        uvw[:, 1, 3] = [70, 5, 1]
+        l = 0.1  # noqa: E741
+        m = 0.2
+        wl = np.array([0.1, 0.4])
+        kant = np.zeros((ntimes, nchans, nants), np.complex64)
+        kant = calprocs.K_ant(uvw, l, m, wl, kant)
+
+        expected_kant = np.zeros((ntimes, nchans, nants), np.complex64)
+        expected_kant[:, 0] = np.exp(2 * np.pi * 1j * (3 + (np.sqrt(0.95) - 1) / 0.1))
+        expected_kant[:, 1] = np.exp(2 * np.pi * 1j * (0.75 + (np.sqrt(0.95) - 1) / 0.4))
+        expected_kant[1, 0, 3] = np.exp(2 * np.pi * 1j * (80 + (np.sqrt(0.95) - 1) / 0.1))
+        expected_kant[1, 1, 3] = np.exp(2 * np.pi * 1j * (20 + (np.sqrt(0.95) - 1) / 0.4))
+
+        np.testing.assert_equal(kant, expected_kant)
+
+
+class TestAddModelVis(unittest.TestCase):
+    """Tests for :func:`katsdpcal.calprocs.add_model_vis`"""
+    def test(self):
+        shape = (3, 5, 4)
+        kant = np.ones(shape, np.complex64)
+        kant[1, 3, :] = [1, 2, 1+1j, 2+2j]
+        ant1 = np.array([0, 0, 0, 1, 1, 2])
+        ant2 = np.array([1, 2, 3, 2, 3, 3])
+
+        out_shape = (3, 5, 6)
+        model = np.ones(out_shape, np.complex64)
+        S = np.array([5, 4, 3, 2, 1])
+
+        out_model = calprocs.add_model_vis(kant, ant1, ant2, S, model)
+
+        expected_model = np.ones(out_shape, np.complex64) + S[np.newaxis, :, np.newaxis]
+        expected_model[1, 3, :] = [5, 3-2j, 5-4j, 5-4j, 9-8j, 9]
+
+        np.testing.assert_equal(out_model, expected_model)
+
+
 class TestCalcSnr(unittest.TestCase):
     """Tests for :func:`katsdpcal.calprocs.calc_snr`"""
     def setUp(self):
@@ -589,5 +572,4 @@
 
         expected[1, 1, 1] = 2
         snr = calprocs.snr_antenna(self.vis, self.weights, self.bls_lookup, ant_flags)
-        np.testing.assert_allclose(expected, snr, rtol=1e3)
->>>>>>> 43ac5c05
+        np.testing.assert_allclose(expected, snr, rtol=1e3)