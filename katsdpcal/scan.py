--- conflicted
+++ resolved
@@ -838,16 +838,8 @@
                               * channel_freqs[np.newaxis, :, np.newaxis, np.newaxis])
             return self._apply(g_from_k, vis, cross_pol)
         elif soln.soltype in ['KCROSS_DIODE', 'KCROSS']:
-<<<<<<< HEAD
             # select median HV delay to apply
             soln = np.nanmedian(soln.values, axis=-1, keepdims=True)
-=======
-            if soln.soltype == 'KCROSS_DIODE':
-                # select HV delay at refant
-                soln = soln.values[..., self.refant][..., np.newaxis]
-            else:
-                soln = soln.values
->>>>>>> 0842ccf7
             soln = np.repeat(soln, self.nant, axis=-1)
 
             g_from_k = da.exp(2j * np.pi * soln[:, np.newaxis, :, :]
