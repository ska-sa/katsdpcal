--- conflicted
+++ resolved
@@ -253,16 +253,11 @@
         pipeline_logger.info('Tags:   {0}'.format(taglist,))
 
         # set up scan
-<<<<<<< HEAD
-
         s = Scan(data, scan_slice, dump_period, n_ants, ts.cal_bls_lookup, target_name, chans=ts.cal_channel_freqs)
-=======
-        s = Scan(data, scan_slice, dump_period, n_ants, ts.cal_bls_lookup, target, chans=ts.cbf_channel_freqs)
         # ---------------------------------------
         # Model?
         s.model = get_model(target_name)
         print '*****', s.model
->>>>>>> 7149a7b7
 
         # initial RFI flagging
         pipeline_logger.info('Preliminary flagging')
