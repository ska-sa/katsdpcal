--- conflicted
+++ resolved
@@ -345,11 +345,8 @@
         self.parameters = parameters
         self.int_time = self.telstate_l0['int_time']
         self.sync_time = self.telstate_l0['sync_time']
-<<<<<<< HEAD
         self.l0_excise = self.telstate_l0['excise']
-=======
         self.need_weights_power_scale = self.telstate_l0.get('need_weights_power_scale', False)
->>>>>>> 150d1b9e
         self.set_ordering_parameters()
 
         self.name = 'Accumulator'
@@ -928,8 +925,7 @@
                 self._update_buffer(self.buffers['flags'][slot, trg_subset],
                                     flags, self.ordering)
                 self._update_buffer(self.buffers['weights'][slot, trg_subset],
-<<<<<<< HEAD
-                                    weights * weights_channel, self.ordering)
+                                    weights, self.ordering)
                 # Excise bits are computed from the original (L0) bls ordering,
                 # not the cal ordering, because that's the order it's needed in
                 # the flag sender.
@@ -938,9 +934,6 @@
                         np.packbits(ig['flags'].value[src_subset], axis=-1)
                 else:
                     self.buffers['excise'][slot, trg_subset] = 0
-=======
-                                    weights, self.ordering)
->>>>>>> 150d1b9e
             heap_nbytes = 0
             for field in ['correlator_data', 'flags', 'weights', 'weights_channel']:
                 heap_nbytes += ig[field].value.nbytes
